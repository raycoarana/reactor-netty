--- conflicted
+++ resolved
@@ -432,37 +432,7 @@
 	}
 
 	/**
-<<<<<<< HEAD
 	 * Apply an SSL configuration customization via the passed builder. The builder
-=======
-	 * Applies an SSL configuration customization via the passed {@link SslContext}. with a
-	 * default value of {@code 10} seconds handshake timeout unless the environment
-	 * property {@code reactor.netty.tcp.sslHandshakeTimeout} is set.
-	 *
-	 * If {@link SelfSignedCertificate} needs to be used, the sample below can be
-	 * used. Note that {@link SelfSignedCertificate} should not be used in production.
-	 * <pre>
-	 * {@code
-	 *     SelfSignedCertificate cert = new SelfSignedCertificate();
-	 *     SslContextBuilder sslContextBuilder =
-	 *             SslContextBuilder.forServer(cert.certificate(), cert.privateKey());
-	 *     secure(sslContextBuilder.build());
-	 * }
-	 * </pre>
-	 *
-	 * @param sslContext The context to set when configuring SSL
-	 *
-	 * @return a new {@link TcpServer}
-	 * @deprecated Use {@link TcpServer#secure(Consumer)}
-	 */
-	@Deprecated
-	public final TcpServer secure(SslContext sslContext) {
-		return secure(sslProviderBuilder -> sslProviderBuilder.sslContext(sslContext));
-	}
-
-	/**
-	 * Applies an SSL configuration customization via the passed builder. The builder
->>>>>>> e4e68558
 	 * will produce the {@link SslContext} to be passed to with a default value of
 	 * {@code 10} seconds handshake timeout unless the environment property {@code
 	 * reactor.netty.tcp.sslHandshakeTimeout} is set.
@@ -554,23 +524,7 @@
 	}
 
 	/**
-<<<<<<< HEAD
 	 * Apply or remove a wire logger configuration using {@link TcpServer} category
-=======
-	 * Applies a wire logger configuration using {@link TcpServer} category
-	 * and {@code DEBUG} logger level
-	 *
-	 * @return a new {@link TcpServer}
-	 * @deprecated Use {@link TcpServer#wiretap(boolean)}
-	 */
-	@Deprecated
-	public final TcpServer wiretap() {
-		return bootstrap(b -> BootstrapHandlers.updateLogSupport(b, LOGGING_HANDLER));
-	}
-
-	/**
-	 * Applies or remove a wire logger configuration using {@link TcpServer} category
->>>>>>> e4e68558
 	 * and {@code DEBUG} logger level
 	 *
 	 * @param enable Specifies whether the wire logger configuration will be added to
