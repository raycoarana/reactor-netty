--- conflicted
+++ resolved
@@ -56,7 +56,6 @@
 			println "Building special snapshot ${project.version}"
 		}
 	}
-<<<<<<< HEAD
 
 	versionNumber = VersionNumber.parse(version.toString())
 	if (versionNumber.qualifier == null || versionNumber.qualifier.size() == 0) {
@@ -109,7 +108,7 @@
 	awaitilityVersion = '4.1.0'
 	hoverflyJavaVersion = '0.14.0'
 	tomcatVersion = '9.0.50'
-	boringSslVersion = '2.0.38.Final'
+	boringSslVersion = '2.0.40.Final'
 	junitVersion = '5.7.2'
 	junitPlatformLauncherVersion = '1.7.2'
 	mockitoVersion = '3.11.2'
@@ -122,54 +121,6 @@
 					"https://projectreactor.io/docs/core/release/api/",
 					"https://netty.io/4.1/api/",
 					"https://projectreactor.io/docs/netty/release/api/",] as String[]
-=======
-  }
-
-  gradleScriptDir = "${rootProject.projectDir}/gradle"
-
-  //Metrics
-  micrometerVersion = '1.3.0' //optional baseline: technically could work with 1.2.x, should work with any 1.3.x
-
-  jsr305Version = '3.0.2'
-
-  // Logging
-  slf4jVersion = '1.7.31'
-  logbackVersion = '1.2.3'
-
-  // Netty
-  nettyDefaultVersion = '4.1.65.Final'
-  if (!project.hasProperty("forceNettyVersion")) {
-	nettyVersion = nettyDefaultVersion
-  }
-  else {
-	nettyVersion = forceNettyVersion
-	println "Netty version defined from command line: ${forceNettyVersion}"
-  }
-
-  // Testing
-  jacksonDatabindVersion = '2.12.4'
-  testAddonVersion = reactorCoreVersion
-  assertJVersion = '3.20.2'
-  hoverflyJavaVersion = '0.14.0'
-  tomcatVersion = '9.0.50'
-  boringSslVersion = '2.0.40.Final'
-  junitVersion = '5.7.2'
-
-  javadocLinks = ["https://docs.oracle.com/javase/7/docs/api/",
-				  "https://docs.oracle.com/javaee/6/api/",
-				  "https://fasterxml.github.io/jackson-databind/javadoc/2.5/",
-				  "https://www.reactive-streams.org/reactive-streams-1.0.3-javadoc/",
-				  "https://projectreactor.io/docs/core/release/api/",
-				  "https://netty.io/4.1/api/",
-				  "https://projectreactor.io/docs/netty/release/api/",] as String[]
-
-	bndOptions = [
-			"Export-Package": "!reactor.netty.internal*,reactor.netty.*;-noimport:=true",
-			"Import-Package": '!javax.annotation,io.netty.channel.kqueue;resolution:=optional;version="[4.1,5)",io.netty.handler.codec.haproxy;resolution:=optional;version="[4.1,5)",io.micrometer.*;resolution:=optional,*',
-			"Bundle-Name" : "reactor-netty",
-			"Bundle-SymbolicName" : "io.projectreactor.netty.reactor-netty"
-	]
->>>>>>> 02966460
 }
 
 nohttp {
