--- conflicted
+++ resolved
@@ -59,9 +59,8 @@
   slf4jVersion = '1.7.30'
   logbackVersion = '1.2.3'
 
-<<<<<<< HEAD
   // Netty
-  nettyDefaultVersion = '4.1.49.Final'
+  nettyDefaultVersion = '4.1.50.Final'
   if (!project.hasProperty("forceNettyVersion")) {
 	nettyVersion = nettyDefaultVersion
   }
@@ -69,10 +68,6 @@
 	nettyVersion = forceNettyVersion
 	println "Netty version defined from command line: ${forceNettyVersion}"
   }
-=======
-  // Libraries
-  nettyVersion = '4.1.50.Final'
->>>>>>> b65802a8
 
   // Testing
   jacksonDatabindVersion = '2.9.10.3'
@@ -81,12 +76,8 @@
   assertJVersion = '3.15.0'
   hoverflyJavaVersion = '0.12.3'
   tomcatVersion = '9.0.31'
-<<<<<<< HEAD
-  boringSslVersion = '2.0.29.Final'
+  boringSslVersion = '2.0.30.Final'
   junitVersion = '4.12'
-=======
-  boringSslVersion = '2.0.30.Final'
->>>>>>> b65802a8
 
   javadocLinks = ["https://docs.oracle.com/javase/7/docs/api/",
 				  "https://docs.oracle.com/javaee/6/api/",
