--- conflicted
+++ resolved
@@ -59,9 +59,8 @@
   slf4jVersion = '1.7.30'
   logbackVersion = '1.2.3'
 
-<<<<<<< HEAD
   // Netty
-  nettyDefaultVersion = '4.1.53.Final'
+  nettyDefaultVersion = '4.1.54.Final'
   if (!project.hasProperty("forceNettyVersion")) {
 	nettyVersion = nettyDefaultVersion
   }
@@ -69,20 +68,11 @@
 	nettyVersion = forceNettyVersion
 	println "Netty version defined from command line: ${forceNettyVersion}"
   }
-=======
-  // Libraries
-  nettyVersion = '4.1.54.Final'
->>>>>>> 3309fc0d
 
   // Testing
   jacksonDatabindVersion = '2.11.3'
   testAddonVersion = reactorCoreVersion
-<<<<<<< HEAD
-  assertJVersion = '3.18.0'
-=======
-  hamcrestVersion = '2.2'
   assertJVersion = '3.18.1'
->>>>>>> 3309fc0d
   hoverflyJavaVersion = '0.13.1'
   tomcatVersion = '9.0.39'
   boringSslVersion = '2.0.34.Final'
